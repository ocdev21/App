--- conflicted
+++ resolved
@@ -156,28 +156,18 @@
             anomaly_records = []
 
             for i, anomaly in enumerate(anomalies):
-<<<<<<< HEAD
-                # Convert numpy types to native Python types to avoid Decimal conversion errors
-                packet_number = anomaly['packet_number']
-                if hasattr(packet_number, 'item'):  # Check if it's a numpy type
-                    packet_number = int(packet_number.item())
-                else:
-                    packet_number = int(packet_number)
-                
-=======
->>>>>>> e98ac861
                 record = [
                     int(f"{session_id}{i:04d}"),  # Unique ID
-                    str(anomaly['file']),
-                    str(anomaly['file_type']),
-                    packet_number,
-                    str(anomaly['anomaly_type']),
+                    anomaly['file'],
+                    anomaly['file_type'],
+                    anomaly['packet_number'],
+                    anomaly['anomaly_type'],
                     'high' if 'Critical' in str(anomaly['details']) else 'medium',
                     f"*** FRONTHAUL ISSUE BETWEEN DU TO RU *** - {anomaly['anomaly_type']}",
                     json.dumps(anomaly['details']),
-                    str(anomaly.get('ue_id', '')),
-                    str(self.DU_MAC),
-                    str(self.RU_MAC),
+                    anomaly.get('ue_id', ''),
+                    self.DU_MAC,
+                    self.RU_MAC,
                     datetime.now().strftime('%Y-%m-%d %H:%M:%S'),
                     'active'
                 ]
@@ -474,13 +464,6 @@
     else:
         folder_path = sys.argv[1]
         print(f"\nUsing specified folder: {folder_path}")
-    
-    # Check for dummy mode (skip database writes)
-    dummy_mode = False
-    if len(sys.argv) >= 3 and sys.argv[2].lower() == 'dummy':
-        dummy_mode = True
-        print("\nRUNNING IN DUMMY MODE - Database writes disabled")
-        print("Results will only be shown in console and report file")
 
     if not os.path.exists(folder_path):
         print(f"\nERROR: Folder '{folder_path}' does not exist")
@@ -539,13 +522,9 @@
     session_data['duration_seconds'] = int(duration)
     session_data['total_anomalies'] = len(all_anomalies)
 
-    # Store in ClickHouse (unless in dummy mode)
-    stored_session_id = None
-    if not dummy_mode:
-        stored_session_id = analyzer.store_session_in_clickhouse(session_data)
-        analyzer.store_anomalies_in_clickhouse(all_anomalies, session_id)
-    else:
-        print("\nDUMMY MODE: Skipping database writes")
+    # Store in ClickHouse
+    stored_session_id = analyzer.store_session_in_clickhouse(session_data)
+    analyzer.store_anomalies_in_clickhouse(all_anomalies, session_id)
 
     # Generate summary report
     analyzer.generate_summary_report(folder_path, all_anomalies, stored_session_id)
@@ -555,7 +534,7 @@
     analyzer.save_detailed_report(report_file, folder_path, all_anomalies)
 
     print(f"\nFOLDER ANALYSIS COMPLETE")
-    if not dummy_mode and analyzer.clickhouse_available:
+    if analyzer.clickhouse_available:
         print("All data stored in ClickHouse database")
     print("All network files have been processed and analyzed.")
 
